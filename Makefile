# Makefile for hiveserver2-service-check.py
# Author: Michael DeGuzis <mtdeguzis@geisinger.edu>
# https://udajira:8443/browse/HO-1713
# https://udajira:8443/browse/HO-1806
#
# NOTE: For Hive functionality, you will need the Simba Hive JDBC drivers
# This can be installed/built from the rpm GitHub repo -> simba-hive-jdbc

CURRENT_USER = $(shell echo $whoami)

<<<<<<< HEAD
all: build
=======
all: clean build install

clean:
	mvn clean
>>>>>>> 3b8d7145

build: clean
	mvn package

install: build
<<<<<<< HEAD
	# For version on the hive jars, this should be replaced by a var with the Simba download URL... TODO
	# The mvn insall needs remove and the JAR installed into a proper location
	# When this is done, adjust bin/sqlline to match
	#@echo "Install Maven project to user .m2 directory"
	#mvn install
	@echo "Installing RPM"
	find $(CURDIR) -name "*.rpm" -exec sudo rpm -i {} \;
=======
	#ln -s $(CURDIR)/bin/sqlline /usr/local/bin/sqlline
	echo "TODO - install RPM here"
>>>>>>> 3b8d7145

install-icinga: build
	# Build pipenv environment for python wrapper
	export HOME=/home/icinga && \
	pipenv install
	# Install symlinks
	rm -f /usr/lib64/nagios/plugins/sqlline-service-check
	ln -s $(CURDIR)/bin/sqlline-service-check /usr/local/bin/sqlline-service-check
	ln -s $(CURDIR)/bin/sqlline-service-check /usr/lib64/nagios/plugins/sqlline-service-check
	ln -s $(CURDIR)/bin/sqlline /usr/local/bin/sqlline

clean:
	# If needed, for local .m2 repo
	# rm -rf ~/.m2/repository/{net,de,asm,io,tomcat,javaolution,commons-pool,commons-dbcp,javax,co,ch,org,com,it}
	@echo "Cleaning and purging project files and local repository artifacts..."
	mvn clean
	mvn build-helper:remove-project-artifact
	@-sudo rpm -e sqlline
	# If RPM was inspected/unpacked for testing
	rm -rf usr/
<|MERGE_RESOLUTION|>--- conflicted
+++ resolved
@@ -8,34 +8,17 @@
 
 CURRENT_USER = $(shell echo $whoami)
 
-<<<<<<< HEAD
-all: build
-=======
-all: clean build install
-
-clean:
-	mvn clean
->>>>>>> 3b8d7145
-
 build: clean
 	mvn package
 
 install: build
-<<<<<<< HEAD
-	# For version on the hive jars, this should be replaced by a var with the Simba download URL... TODO
-	# The mvn insall needs remove and the JAR installed into a proper location
-	# When this is done, adjust bin/sqlline to match
-	#@echo "Install Maven project to user .m2 directory"
-	#mvn install
 	@echo "Installing RPM"
 	find $(CURDIR) -name "*.rpm" -exec sudo rpm -i {} \;
-=======
-	#ln -s $(CURDIR)/bin/sqlline /usr/local/bin/sqlline
 	echo "TODO - install RPM here"
->>>>>>> 3b8d7145
 
 install-icinga: build
 	# Build pipenv environment for python wrapper
+  # TODO,this needs to be adjusted or removed entirely for icing
 	export HOME=/home/icinga && \
 	pipenv install
 	# Install symlinks
@@ -52,4 +35,4 @@
 	mvn build-helper:remove-project-artifact
 	@-sudo rpm -e sqlline
 	# If RPM was inspected/unpacked for testing
-	rm -rf usr/
+	rm -rf usr/